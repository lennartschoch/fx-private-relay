--- conflicted
+++ resolved
@@ -1667,7 +1667,6 @@
   margin-top: 0;
 }
 
-<<<<<<< HEAD
 .dashboard-banners.invisible {
   transition: all 0.2s ease;
   opacity: 0;
@@ -1780,7 +1779,8 @@
 
 .banner-fx-logo {
   background-image: url("/static/images/logos/fx-logo.svg");
-=======
+}
+
 .dashboard-onboarding-header {
   margin: 2em auto;
   font-size: 20px;
@@ -1871,7 +1871,6 @@
   z-index: 2;
   opacity: 1;
   transition: all 0.3s ease;
->>>>>>> a362d9ed
 }
 
 @media screen and (max-width: 1050px) {
