async function showModal(modalType, newAlias=null) {
  const { relaySiteOrigin } = await browser.storage.local.get("relaySiteOrigin");
  const modalWrapper = document.createElement("div");
  modalWrapper.classList = ["fx-relay-modal-wrapper"];

  const modalContent = document.createElement("div");
  modalContent.classList = ["fx-relay-modal-content"];

  const logoWrapper = document.createElement("fx-relay-logo-wrapper");
  const logoMark = document.createElement("fx-relay-logomark");
  const logoType = document.createElement("fx-relay-logotype");

  [logoMark, logoType].forEach(customEl => {
    logoWrapper.appendChild(customEl);
  });

  modalContent.appendChild(logoWrapper);

  const modalAliasWrapper = document.createElement("div");
  modalAliasWrapper.classList = ["fx-relay-modal-message-alias-wrapper"];

  if (modalType === "new-alias") { // New alias was created, but input wasn't found.
    const modalAlias = document.createElement("span");
    modalAlias.textContent = newAlias;
    modalAlias.classList = ["relay-modal-alias"];

    const purpleCopiedBlurb = document.createElement("span");
    purpleCopiedBlurb.textContent = "Copied!";
    purpleCopiedBlurb.classList = ["fx-relay-message-copied"];

    [modalAlias, purpleCopiedBlurb].forEach(textEl => {
      modalAliasWrapper.appendChild(textEl);
    });

    const modalMessage = document.createElement("span");
    modalMessage.textContent = "You just created a new alias!";
    modalMessage.classList = ["fx-relay-modal-message"];

    [modalAliasWrapper, modalMessage].forEach(textEl => {
      modalContent.appendChild(textEl);
    });
    window.navigator.clipboard.writeText(newAlias);
  }

  if (modalType === "max-num-aliases") { // User has maxed out the number of allowed free aliases.
    const modalMessage = document.createElement("span");
<<<<<<< HEAD
    modalMessage.textContent = "You've used all of your beta aliases.";
    modalMessage.classList = ["relay-modal-message relay-modal-headline"];
    modalContent.appendChild(modalMessage);

    const manageAliasesLink = document.createElement("a");
    manageAliasesLink.textContent = "Manage All Addresses";
    manageAliasesLink.classList = ["new-tab"];
    manageAliasesLink.href = `${relaySiteOrigin}?utm_source=fx-relay-addon&utm_medium=context-menu-modal&utm_campaign=beta&utm_content=manage-relay-addresses`;
=======
    modalMessage.textContent = "You have reached the maximum number of aliases allowed during the beta phase of Private Relay.";
    modalMessage.classList = ["fx-relay-modal-message"];
    modalContent.appendChild(modalMessage);

    const manageAliasesLink = document.createElement("a");
    manageAliasesLink.textContent = "Manage Relay Addresses";
    manageAliasesLink.classList = ["fx-relay-new-tab"];
    manageAliasesLink["href"] = `${relaySiteOrigin}?utm_source=fx-relay-addon&utm_medium=context-menu-modal&utm_campaign=beta&utm_content=manage-relay-addresses`;
>>>>>>> 1efa846b
    modalContent.appendChild(manageAliasesLink);
  }

  const modalCloseButton = document.createElement("button");
  modalCloseButton.classList = ["fx-relay-modal-close-button"];
  modalCloseButton.textContent = "Close";

  // Remove relay modal on button click
  modalCloseButton.addEventListener("click", () => {
    modalWrapper.remove();
  });

  // Remove relay modal on clicks outside of modal.
  modalWrapper.addEventListener("click", (e) => {
    const originalTarget = e.explicitOriginalTarget;
    if (originalTarget.classList.contains("fx-relay-modal-wrapper")) {
      modalWrapper.remove();
    }
  });

  modalContent.appendChild(modalCloseButton);
  modalWrapper.appendChild(modalContent);
  document.body.appendChild(modalWrapper);
  return;
}


function fillInputWithAlias(emailInput, relayAlias) {
  emailInput.value = relayAlias.address;
  emailInput.dispatchEvent(new InputEvent("relay-address", {
    data: relayAlias.address,
  }));
}


browser.runtime.onMessage.addListener((message, sender, response) => {
  if (message.type === "fillTargetWithRelayAddress") {
    // attempt to find the email input
    const emailInput = browser.menus.getTargetElement(message.targetElementId);
    if (!emailInput) {
      return showModal("new-alias", message.relayAddress);
    }
    return fillInputWithAlias(emailInput, message.relayAddress);
  }

  if (message.type === "showMaxNumAliasesMessage") {
    return showModal("max-num-aliases");
  }
});<|MERGE_RESOLUTION|>--- conflicted
+++ resolved
@@ -44,25 +44,16 @@
 
   if (modalType === "max-num-aliases") { // User has maxed out the number of allowed free aliases.
     const modalMessage = document.createElement("span");
-<<<<<<< HEAD
+
     modalMessage.textContent = "You've used all of your beta aliases.";
-    modalMessage.classList = ["relay-modal-message relay-modal-headline"];
+    modalMessage.classList = ["fx-relay-modal-message"];
     modalContent.appendChild(modalMessage);
 
     const manageAliasesLink = document.createElement("a");
     manageAliasesLink.textContent = "Manage All Addresses";
-    manageAliasesLink.classList = ["new-tab"];
+    manageAliasesLink.classList = ["fx-relay-new-tab"];
     manageAliasesLink.href = `${relaySiteOrigin}?utm_source=fx-relay-addon&utm_medium=context-menu-modal&utm_campaign=beta&utm_content=manage-relay-addresses`;
-=======
-    modalMessage.textContent = "You have reached the maximum number of aliases allowed during the beta phase of Private Relay.";
-    modalMessage.classList = ["fx-relay-modal-message"];
-    modalContent.appendChild(modalMessage);
 
-    const manageAliasesLink = document.createElement("a");
-    manageAliasesLink.textContent = "Manage Relay Addresses";
-    manageAliasesLink.classList = ["fx-relay-new-tab"];
-    manageAliasesLink["href"] = `${relaySiteOrigin}?utm_source=fx-relay-addon&utm_medium=context-menu-modal&utm_campaign=beta&utm_content=manage-relay-addresses`;
->>>>>>> 1efa846b
     modalContent.appendChild(manageAliasesLink);
   }
 
