--- conflicted
+++ resolved
@@ -185,15 +185,10 @@
       return;
     }
 
-<<<<<<< HEAD
-    // Create "Generate New Alias" button
-    const generateAliasBtn = createElementWithClassList("button", "in-page-menu-generate-alias-btn");
-    generateAliasBtn.textContent = "Generate new alias";
-=======
     // Create "Generate Relay Address" button
     const generateAliasBtn = createElementWithClassList("button", "fx-relay-menu-generate-alias-btn");
-    generateAliasBtn.textContent = "Generate Relay Address";
->>>>>>> 1efa846b
+    generateAliasBtn.textContent = "Generate new alias";
+
 
 
     // Create "You have .../.. remaining relay address" message
@@ -210,17 +205,12 @@
       generateAliasBtn.disabled = true;
     }
 
-<<<<<<< HEAD
+
     // Create "Manage All Addresses" link
-    const relayMenuDashboardLink = createElementWithClassList("a", "in-page-menu-dashboard-link");
+    const relayMenuDashboardLink = createElementWithClassList("a", "fx-relay-menu-dashboard-link");
     relayMenuDashboardLink.textContent = "Manage All Addresses";
     relayMenuDashboardLink.href = `${relaySiteOrigin}?utm_source=fx-relay-addon&utm_medium=input-menu&utm_campaign=beta&utm_content=manage-all-addresses`;
-=======
-    // Create "Manage Relay Addresses" link
-    const relayMenuDashboardLink = createElementWithClassList("a", "fx-relay-menu-dashboard-link");
-    relayMenuDashboardLink.textContent = "Manage Relay Addresses";
-    relayMenuDashboardLink.href = `${relaySiteOrigin}?utm_source=fx-relay-addon&utm_medium=input-menu&utm_campaign=beta&utm_content=manage-relay-addresses`;
->>>>>>> 1efa846b
+
     relayMenuDashboardLink.target = "_blank";
 
     // Restrict tabbing to relay menu elements
@@ -254,13 +244,9 @@
           el.remove();
         });
 
-<<<<<<< HEAD
-        const errorMessage = createElementWithClassList("p", "relay-error-message");
+        const errorMessage = createElementWithClassList("p", "fx-relay-error-message");
         errorMessage.textContent = `You have already created ${maxNumAliases} aliases`;
-=======
-        const errorMessage = createElementWithClassList("p", "fx-relay-error-message");
-        errorMessage.textContent = `You have already created ${maxNumAliases} relay addresses`;
->>>>>>> 1efa846b
+
         relayInPageMenu.insertBefore(errorMessage, relayMenuDashboardLink);
         return;
       }
